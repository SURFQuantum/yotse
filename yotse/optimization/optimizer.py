--- conflicted
+++ resolved
@@ -1,6 +1,3 @@
-<<<<<<< HEAD
-import math
-=======
 """optimizer.py.
 
 This module defines the Optimizer class, which serves as a facilitator for running optimization algorithms.
@@ -11,7 +8,7 @@
 Optimizer:
     A class that wraps around a generic optimization algorithm.
 """
->>>>>>> 72ba41f0
+import math
 from typing import List
 from typing import Optional
 from typing import Tuple
